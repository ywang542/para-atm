--- conflicted
+++ resolved
@@ -7,17 +7,9 @@
 Visualize IFF file
 """
 
-<<<<<<< HEAD
-from multiprocessing import Lock, Process, Queue
-import pandas as pd
-=======
 import numpy as np
 import pandas as pd
 from multiprocessing import Lock, Process, Queue
-from sqlalchemy import create_engine
-
-from PARA_ATM import DataStore
->>>>>>> b4a3ac80
 
 def value_change(x):
     try:
@@ -60,9 +52,9 @@
         data.loc[:,'cid'] = self.data.iat[last_index,11]
         ind = np.where(data['groundSpeed'] <= 4)[0]
         data.iloc[ind,-1] = 'PUSHBACK'
-        ind = np.where(np.bitwise_and(data['groundSpeed'] > 4,data['groundSpeed'] <= 30))[0]
+        ind = np.where(np.logical_and(data['groundSpeed'] > 4,data['groundSpeed'] <= 30))[0]
         data.iloc[ind,-1] = 'TAXI'
-        ind = np.where(np.bitwise_and(data['groundSpeed'] > 30,data['groundSpeed'] <= 200))[0]
+        ind = np.where(np.logical_and(data['groundSpeed'] > 30,data['groundSpeed'] <= 200))[0]
         data.iloc[ind,-1] = 'TAKEOFF/LANDING'
         self.q.put(data[['recTime','AcId','bcnCode','cid','coord1','coord2','alt','rateOfClimb','groundSpeed','course','EvType']])
 
