"""
NASA NextGen NAS ULI Information Fusion

@organization: Arizona State University
@author: Yuhao Wang
@date: 2020-04-19
@last updated: 2020-06-12

This Python script is used for VCAS (Voice Communication-Assisted Simulation)
Currently monitors altitude related commands during descend only
The script outputs aircraft trajectory based on input flight plan and text command translated from audio
Simulation based on NATS beta1.7 standalone version
The script can also check compliance for each command
"""

import time
import os
import io
from shutil import copyfile
import pandas as pd
import numpy as np
import matplotlib.pyplot as plt
import scipy.stats as sts

from paraatm.io.gnats import GnatsSimulationWrapper, GnatsEnvironment, read_gnats_output_file


class VCAS(GnatsSimulationWrapper, object):
    """Class method for VCAS simulation and calculation based on input
    """
    def __init__(self, cfg):
        """
        extract input as self variable
        initialize NATS standalone server, retrieve NATS interfaces as self variable
        get simulation constant

        Parameters
        ----------
        cfg : dictionary
            inputs to VCAS simulation
            
            'fp_file' :  str
                directory tp flight plan file for NATS simulation
            'mfl_file' : str
                directory to mfl file for NATS simulation
            'cmd_file' : str
                directory to text command as .csv file
            'data_file' : srt
                directory to actual trajectory data as .csv file
            'sim_time' : int/float
                total simulation duration
        """
        self.fp_file = cfg['fp_file']
        self.mfl_file = cfg['mfl_file']
        self.cmd_file = cfg['cmd_file']
        self.sim_time = cfg['sim_time']
        self.track_file = cfg['data_file']
        self.real = pd.read_csv(cfg['data_file'])

        GnatsEnvironment.start_jvm(gnats_home=None)
        self.NATS_SIMULATION_STATUS_PAUSE = GnatsEnvironment.get_gnats_constant('GNATS_SIMULATION_STATUS_PAUSE')
        self.NATS_SIMULATION_STATUS_ENDED = GnatsEnvironment.get_gnats_constant('GNATS_SIMULATION_STATUS_ENDED')

        gnatsStandalone = GnatsEnvironment.get_gnats_standalone()

        self.simulationInterface = gnatsStandalone.getSimulationInterface()

        self.entityInterface = gnatsStandalone.getEntityInterface()
        self.controllerInterface = self.entityInterface.getControllerInterface()
        self.pilotInterface = self.entityInterface.getPilotInterface()

        self.environmentInterface = gnatsStandalone.getEnvironmentInterface()

        self.equipmentInterface = gnatsStandalone.getEquipmentInterface()
        self.aircraftInterface = self.equipmentInterface.getAircraftInterface()

        if self.simulationInterface is None:
            gnatsStandalone.stop()
            raise RuntimeError("Can't get SimulationInterface")

        self.simulationInterface.clear_trajectory()

    def command_from_file(self):
        """
        extract commands related to altitude change

        Returns
        -------
        Pandas DataFrame
        """
        text = pd.read_csv(self.cmd_file)
        text = text.astype(object).replace(np.nan, 'None')
        command_column = ['Timestamp', 'acID', 'action', 'altitude']
        command_maintain = pd.DataFrame(columns=command_column)
        for ind in range(len(text)):
            line = text.loc[[ind]]
            if 'maintain' in line['action1'].values[0] and line['new_alt'].values[0] != 'None':
                timestamp = line['Timestamp'].values[0]
                temp_c = [timestamp, line['acid'].values[0], line['action1'].values[0], line['new_alt'].values[0]]
                command_maintain = command_maintain.append(pd.Series(temp_c, index=command_column), ignore_index=True)

        cmd_maintain = command_maintain.sort_values(['Timestamp', 'acID'], ascending=True).reset_index(
            drop=True)

        return cmd_maintain

    def get_start_time(self):
        """
        Extract simulation start time from input flight plan file into self variable
        """
        with open(self.fp_file, 'r') as f:
            lines = f.readlines()
            starttime = 999999999999
            for x in lines:
                if 'TRACK_TIME' in x:
                    ttemp = float(x[11:])
                    starttime = min(starttime, ttemp)

        self.starttime = starttime

        return

    def simulation(self, input_cmd=None):
        """
        Main function for simulation. NATS simulation based commands

        Parameters
        ----------
        input_cmd : Pandas DataFrame
            processed command in dataframe. If none, use command from input file
        kwarg : N/A
            not used

        Returns
        -------
        Pandas DataFrame
            contains result from simulated trajectory
        """
        if input_cmd is None:
            cmd = self.command_from_file()
        else:
            cmd = input_cmd

        self.get_start_time()
        cmd_maintain = cmd.append(
            pd.Series([self.sim_time + self.starttime - 10, 0, 0, 0],
                      index=['Timestamp', 'acID', 'action', 'altitude']),
            ignore_index=True)  # end cmd

        # self.init_NATS()
        self.environmentInterface.load_rap(os.environ.get('GNATS_HOME') + '/' + 'share/tg/rap')  # default wind file
        self.aircraftInterface.load_aircraft(self.fp_file, self.mfl_file)
        aclist = self.aircraftInterface.getAllAircraftId()
        self.simulationInterface.setupSimulation(self.sim_time, 1)
        self.simulationInterface.start(1)
        # Use a while loop to constantly check server status.
        while True:
            server_runtime_sim_status = self.simulationInterface.get_runtime_sim_status()
            time.sleep(0.1)
            if (server_runtime_sim_status == self.NATS_SIMULATION_STATUS_PAUSE):
                break
            elif (server_runtime_sim_status == self.NATS_SIMULATION_STATUS_ENDED):
                raise Exception('Simulation stopped unexpectedly. Please rerun.')

        curr_t = self.starttime + self.simulationInterface.get_curr_sim_time()
        ac = self.aircraftInterface.select_aircraft(aclist[0])
        self.fp_lat = ac.getFlight_plan_latitude_array()
        self.fp_lon = ac.getFlight_plan_longitude_array()
        self.fp_name = ac.getFlight_plan_waypoint_name_array()
        h = ac.getAltitude_ft()

        ncmd = len(cmd_maintain)

        text = pd.read_csv(self.cmd_file)
        vy = text['vy'].dropna().values  # the ultimate cheat
        tas = text['cs'].dropna().values
        for ind in range(ncmd - 1):
            # print(command.loc[ind])
            cmd_time = float(cmd_maintain.loc[ind + 1]['Timestamp'])  # time for next command
            cmd_level = cmd_maintain.loc[ind]['altitude']
            curr_t = self.starttime + self.simulationInterface.get_curr_sim_time()
            while h > cmd_level and curr_t < cmd_time:
                ac.setRocd_fps(vy[ind])
                self.simulationInterface.resume(1)
                # check pause
                while True:
                    server_runtime_sim_status = self.simulationInterface.get_runtime_sim_status()
                    time.sleep(0.1)
                    if (server_runtime_sim_status == self.NATS_SIMULATION_STATUS_PAUSE):
                        break
                    elif (server_runtime_sim_status == self.NATS_SIMULATION_STATUS_ENDED):
                        raise Exception('Simulation stopped unexpectedly. Please rerun.')

                ac = self.aircraftInterface.select_aircraft(aclist[0])
                h = ac.getAltitude_ft()
                curr_t = self.starttime + self.simulationInterface.get_curr_sim_time()

            if ind < ncmd - 2:  # the previous n-1 command
                # print(ind)
                if curr_t < cmd_time:
                    # print(cmd_level)
                    dt = cmd_time - curr_t
                    stat = ac.getFlight_phase()
                    ac.setCruise_alt_ft(cmd_level)
                    ac.setFlight_phase(11)  # cruise
                    ac.setCruise_tas_knots(tas[ind])

                    self.simulationInterface.resume(dt)
                    # check pause
                    while True:
                        server_runtime_sim_status = self.simulationInterface.get_runtime_sim_status()
                        time.sleep(0.1)
                        if (server_runtime_sim_status == self.NATS_SIMULATION_STATUS_PAUSE):
                            break
                        elif (server_runtime_sim_status == self.NATS_SIMULATION_STATUS_ENDED):
                            raise Exception('Simulation stopped unexpectedly. Please rerun.')

                    ac = self.aircraftInterface.select_aircraft(aclist[0])
                    ac.setFlight_phase(stat)
            else:  # the last command
                stat = ac.getFlight_phase()
                ac.setCruise_alt_ft(cmd_level)
                ac.setFlight_phase(11)  # cruise
                self.simulationInterface.resume(275)
                # check pause
                while True:
                    server_runtime_sim_status = self.simulationInterface.get_runtime_sim_status()
                    time.sleep(0.1)
                    if (server_runtime_sim_status == self.NATS_SIMULATION_STATUS_PAUSE):
                        break
                    elif (server_runtime_sim_status == self.NATS_SIMULATION_STATUS_ENDED):
                        raise Exception('Simulation stopped unexpectedly. Please rerun.')


                ac = self.aircraftInterface.select_aircraft(aclist[0])
                # curlon = ac.getLongitude_deg()
                # curlat = ac.getLatitude_deg()
                ac.setFlight_phase(stat)

        self.simulationInterface.resume()
        # check end
        while True:
            server_runtime_sim_status = self.simulationInterface.get_runtime_sim_status()
            time.sleep(0.1)
            if (server_runtime_sim_status == self.NATS_SIMULATION_STATUS_ENDED):
                break

    def write_output(self, filename):
        """
        write NATS simulation output to specified file
        Parameters
        ----------
        filename : str
             directory to output file. Default in simulation function is out put in NATS_HOME with name
             vcasmodule_xxxxxxxxxxxx.csv (xxxxxxxxxxxx is timestamp * 1000)
        """
        self.simulationInterface.write_trajectories(filename)

    def cleanup(self):
        """
        clear loaded aircrafts and wind data
        """
        self.aircraftInterface.release_aircraft()
        self.environmentInterface.release_rap()

    def make_anti_model(self):
        """
        create a simulation for ignoring each command based on self.command_from

        Returns
        -------
        list
            include: list[0] trajectory data for reference (right simulation)
                     list[1::] trajectory data for ignoring each command
            elements in list is an nparray with 2 dimensions recording timestamp, longitude latitude and altitude
        """
        cmd_maintain = self.command_from_file()
<<<<<<< HEAD
        # track = self.simulation()
        track = self()
=======
        track = self()['trajectory']
>>>>>>> 7f4aeb05
        traj = np.asarray([track.time.values.astype(np.float)//1e9, track['latitude'].values,
                           track['longitude'].values, track['altitude'].values])
        models = [traj.T]
        for i in range(len(cmd_maintain)):
            new_cmd = cmd_maintain[0:i]
<<<<<<< HEAD
            # track = self.simulation(new_cmd)
            track = self(input_cmd=new_cmd)
=======
            track = self(input_cmd=new_cmd)['trajectory']
>>>>>>> 7f4aeb05
            traj = np.asarray([track.time.values.astype(np.float) // 1e9, track['latitude'].values,
                               track['longitude'].values, track['altitude'].values])
            models.append(traj.T)

        return models

    def model_update(self, input_prior=None):
        """
        calculate pilot compliance for each command based on results from self.make_anti_model()

        Parameters
        ----------
        input_prior : nparray
            Only takes one nparray storing the pre-existing prior for each command. If none, default is use [0.5, 0.5]
            as prior

        Returns
        ----------
        nparray
            posterior for obeying each command as time
        """
        if input_prior is None:
            prior = 0.5 * np.ones((len(self.command_from_file()), 2))
        else:
            prior = input_prior

        trajs = self.make_anti_model()
        ref = trajs[0]
        compliance = []
        cmd_timeline = np.append(self.command_from_file()['Timestamp'].values, self.starttime + self.sim_time)
        for i in range(len(trajs)-1):
            antimodel = trajs[i+1]
            obs = self.real[self.real['timestamp'].between(cmd_timeline[i], min((cmd_timeline[i+1]) + 100, cmd_timeline[-1]))]
            posterior = np.zeros((len(obs) + 1, 3))
            posterior[0, 0] = cmd_timeline[i]
            posterior[0, 1:] = prior[i]
            for j in range(len(obs)):
                t = obs['timestamp'].values[j]
                mean = obs['altitude'].values[j]
                liklhd = sts.norm(mean, 1000)
                alt_obey = ref[np.abs(ref[:, 0] - t).argmin(), 3]
                alt_ingr = antimodel[np.abs(antimodel[:, 0] - t).argmin(), 3]

                l_obey = liklhd.pdf(alt_obey)
                l_ingr = liklhd.pdf(alt_ingr)

                num = posterior[j, 1:] * np.array([l_obey, l_ingr])
                posterior[j+1, 1:] = num / np.sum(num)
                posterior[j+1, 0] = t

            compliance.append(posterior)

        return compliance

<|MERGE_RESOLUTION|>--- conflicted
+++ resolved
@@ -275,23 +275,15 @@
             elements in list is an nparray with 2 dimensions recording timestamp, longitude latitude and altitude
         """
         cmd_maintain = self.command_from_file()
-<<<<<<< HEAD
         # track = self.simulation()
-        track = self()
-=======
         track = self()['trajectory']
->>>>>>> 7f4aeb05
         traj = np.asarray([track.time.values.astype(np.float)//1e9, track['latitude'].values,
                            track['longitude'].values, track['altitude'].values])
         models = [traj.T]
         for i in range(len(cmd_maintain)):
             new_cmd = cmd_maintain[0:i]
-<<<<<<< HEAD
             # track = self.simulation(new_cmd)
-            track = self(input_cmd=new_cmd)
-=======
             track = self(input_cmd=new_cmd)['trajectory']
->>>>>>> 7f4aeb05
             traj = np.asarray([track.time.values.astype(np.float) // 1e9, track['latitude'].values,
                                track['longitude'].values, track['altitude'].values])
             models.append(traj.T)
